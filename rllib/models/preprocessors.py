--- conflicted
+++ resolved
@@ -251,11 +251,7 @@
 
     @override(Preprocessor)
     def _init_shape(self, obs_space, options):
-<<<<<<< HEAD
-        assert isinstance(self._obs_space, simplex.Repeated)
-=======
         assert isinstance(self._obs_space, Repeated)
->>>>>>> 19d44d4f
         child_space = obs_space.child_space
         self.child_preprocessor = get_preprocessor(child_space)(child_space,
                                                                 self._options)
@@ -306,11 +302,7 @@
         preprocessor = TupleFlatteningPreprocessor
     elif isinstance(space, gym.spaces.Dict):
         preprocessor = DictFlatteningPreprocessor
-<<<<<<< HEAD
-    elif isinstance(space, simplex.Repeated):
-=======
     elif isinstance(space, Repeated):
->>>>>>> 19d44d4f
         preprocessor = RepeatedValuesPreprocessor
     else:
         preprocessor = NoPreprocessor
